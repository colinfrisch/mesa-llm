--- conflicted
+++ resolved
@@ -68,19 +68,7 @@
         )
 
     def step(self):
-<<<<<<< HEAD
-        # neighbor_cells = self.model.grid.get_neighborhood(
-        #     pos=self.pos,
-        #     moore=True,
-        #     include_center=False,
-        # )
-        # new_pos = self.random.choice(neighbor_cells)
-        # self.model.grid.move_agent(self, new_pos)
         observation = self.generate_obs()
-        prompt = "You are allowed to move around or stay in the same place. Seller agents around you might try to pitch their product by sending you messages, take them into account and decide what to set yout chosen brand attribute as"
-=======
-        observation = self.generate_observation()
-        prompt = "Wait for a seller to pitch to you. If a seller pitches to you, respond to them with a message."
->>>>>>> b1c9a92f
+        prompt = "You are allowed to move around if you are not engaged in a conversation. Seller agents around you might try to pitch their product by sending you messages, take them into account and decide what to set yout chosen brand attribute as"
         plan = self.reasoning.plan(prompt=prompt, obs=observation)
         self.apply_plan(plan)