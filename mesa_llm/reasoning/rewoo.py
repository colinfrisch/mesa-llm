--- conflicted
+++ resolved
@@ -22,19 +22,7 @@
         self.current_obs: Observation | None = None
 
     def get_rewoo_system_prompt(self, obs: Observation) -> str:
-<<<<<<< HEAD
-        long_term_memory = (
-            self.agent.memory.format_long_term()
-            if hasattr(self.agent.memory, "format_long_term")
-            else ""
-        )
 
-        short_term_memory = (
-            self.agent.memory.format_short_term()
-            if hasattr(self.agent.memory, "format_short_term")
-            else ""
-        )
-=======
         memory = getattr(self.agent, "memory", None)
 
         long_term_memory = ""
@@ -52,7 +40,6 @@
             and callable(memory.format_short_term)
         ):
             short_term_memory = memory.format_short_term()
->>>>>>> a36e16ff
 
         system_prompt = f"""
         You are an autonomous agent that creates multi-step plans without re-observing during execution.
